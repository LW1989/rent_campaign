--- conflicted
+++ resolved
@@ -491,15 +491,12 @@
     # Calculate central heating share (Zentralheizung)
     heating_type["central_heating_share"] = heating_type["Zentralheizung_share"]
 
-<<<<<<< HEAD
-    return heating_type[["geometry"] + [col + "_share" for col in heating_cols] + ["central_heating_share"]]
-=======
-    # Include GITTER_ID_100m if it exists, otherwise just return geometry and calculated column
+    # Include GITTER_ID_100m if it exists, otherwise just return geometry and calculated columns
+    base_cols = ["geometry"] + [col + "_share" for col in heating_cols] + ["central_heating_share"]
     if "GITTER_ID_100m" in heating_type.columns:
-        return heating_type[["geometry", "GITTER_ID_100m", "central_heating_share"]]
-    else:
-        return heating_type[["geometry", "central_heating_share"]]
->>>>>>> ef1b088d
+        base_cols.insert(1, "GITTER_ID_100m")
+    
+    return heating_type[base_cols]
 
 def get_energy_type(energy_type: gpd.GeoDataFrame) -> gpd.GeoDataFrame:
     """
@@ -524,15 +521,12 @@
     energy_type["no_energy_type"] = energy_type["kein_Energietraeger"] / energy_type["total"]
     energy_type["fernwaerme_share"] = energy_type["Fernwaerme"] / energy_type["total"]
 
-<<<<<<< HEAD
-    return energy_type[["geometry", "fossil_heating_share", "renewable_share", "no_energy_type", "fernwaerme_share"]]
-=======
     # Include GITTER_ID_100m if it exists, otherwise just return geometry and calculated columns
+    base_cols = ["geometry", "fossil_heating_share", "renewable_share", "no_energy_type", "fernwaerme_share"]
     if "GITTER_ID_100m" in energy_type.columns:
-        return energy_type[["geometry", "GITTER_ID_100m", "fossil_heating_share", "fernwaerme_share"]]
-    else:
-        return energy_type[["geometry", "fossil_heating_share", "fernwaerme_share"]]
->>>>>>> ef1b088d
+        base_cols.insert(1, "GITTER_ID_100m")
+    
+    return energy_type[base_cols]
 
 
 def merge_dfs(list_of_dfs: List[pd.DataFrame], on_col: str, how: str) -> pd.DataFrame:
@@ -604,16 +598,7 @@
 
     rent_campaign_df=rent_campaign_df[rent_campaign_df["renter_flag"]==True]
 
-
-<<<<<<< HEAD
     return rent_campaign_df
-=======
-    # Include GITTER_ID_100m if it exists, otherwise just return geometry and flag columns
-    if "GITTER_ID_100m" in rent_campaign_df.columns:
-        return rent_campaign_df[["geometry", "GITTER_ID_100m", "central_heating_flag", "fossil_heating_flag", "fernwaerme_flag", "renter_flag"]]
-    else:
-        return rent_campaign_df[["geometry", "central_heating_flag", "fossil_heating_flag", "fernwaerme_flag", "renter_flag"]]
->>>>>>> ef1b088d
 
 def get_rent_campaign_df(
         heating_type, 
@@ -669,7 +654,12 @@
     # Drop original share columns
     rent_campaign_df = rent_campaign_df.drop(columns=heating_typeshare_list + energy_type_share_list)
 
-    return rent_campaign_df[["geometry", "central_heating_flag", "fossil_heating_flag", "fernwaerme_flag", "renter_flag", "heating_pie", "energy_pie"]]
+    # Include GITTER_ID_100m if it exists, otherwise just return geometry and other columns
+    base_cols = ["geometry", "central_heating_flag", "fossil_heating_flag", "fernwaerme_flag", "renter_flag", "heating_pie", "energy_pie"]
+    if "GITTER_ID_100m" in rent_campaign_df.columns:
+        base_cols.insert(1, "GITTER_ID_100m")
+    
+    return rent_campaign_df[base_cols]
 
 
 def filter_squares_invoting_distirct(bezirke_dict, rent_campaign_df):
